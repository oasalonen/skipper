package run

import (
	"github.com/zalando/skipper/dispatch"
	"github.com/zalando/skipper/etcd"
	"github.com/zalando/skipper/filters"
	"github.com/zalando/skipper/innkeeper"
	"github.com/zalando/skipper/proxy"
	"github.com/zalando/skipper/settings"
	"github.com/zalando/skipper/skipper"
	"log"
	"net/http"
	"time"
)

// Options to start skipper. Expects address to listen on and one or more urls to find
// the etcd service at. If the flag 'insecure' is true, skipper will accept
// invalid TLS certificates from the backends.
<<<<<<< HEAD
// If a routesFilePath is given, that file will be used _instead_ of etcd.
type Options struct {
	Address              string
	EtcdUrls             []string
	StorageRoot          string
	Insecure             bool
	InnkeeperUrl         string
	InnkeeperPollTimeout time.Duration
	RoutesFilePath       string
	CustomFilters        []skipper.FilterSpec
}

func makeDataClient(o Options) (skipper.DataClient, error) {
	switch {
	case o.RoutesFilePath != "":
		return settings.MakeFileDataClient(o.RoutesFilePath)
	case o.InnkeeperUrl != "":
		return innkeeper.Make(o.InnkeeperUrl, o.InnkeeperPollTimeout), nil
	default:
		return etcd.Make(o.EtcdUrls, o.StorageRoot)
	}
}

// Run skipper.
func Run(o Options) error {
	// create data client
	dataClient, err := makeDataClient(o)
	if err != nil {
		return err
=======
// If a routesFilePath is given, that file will be used INSTEAD of etcd
func Run(address string, etcdUrls []string, storageRoot string, insecure bool, routesFilePath string,
	ignoreTrailingSlash bool, customFilters ...skipper.FilterSpec) error {

	var dataClient skipper.DataClient
	var err error
	if len(routesFilePath) > 0 {
		dataClient, err = settings.MakeFileDataClient(routesFilePath)
		if err != nil {
			return err
		}
	} else {
		dataClient, err = etcd.Make(etcdUrls, storageRoot)
		if err != nil {
			return err
		}
>>>>>>> 4b7a1a8b
	}

	// create a filter registry with the available filter specs registered,
	// and register the custom filters
	registry := filters.RegisterDefault()
	registry.Add(o.CustomFilters...)

	// create a settings dispatcher instance
	// create a settings source
	// create the proxy instance
	dispatcher := dispatch.Make()
<<<<<<< HEAD
	settingsSource := settings.MakeSource(dataClient, registry, dispatcher)
	proxy := proxy.Make(settingsSource, o.Insecure)
=======
	settingsSource := settings.MakeSource(dataClient, registry, dispatcher, ignoreTrailingSlash)
	proxy := proxy.Make(settingsSource, insecure)
>>>>>>> 4b7a1a8b

	// subscribe to new settings
	settingsChan := make(chan skipper.Settings)
	dispatcher.Subscribe(settingsChan)

	// start the http server
	log.Printf("listening on %v\n", o.Address)
	return http.ListenAndServe(o.Address, proxy)
}<|MERGE_RESOLUTION|>--- conflicted
+++ resolved
@@ -16,8 +16,6 @@
 // Options to start skipper. Expects address to listen on and one or more urls to find
 // the etcd service at. If the flag 'insecure' is true, skipper will accept
 // invalid TLS certificates from the backends.
-<<<<<<< HEAD
-// If a routesFilePath is given, that file will be used _instead_ of etcd.
 type Options struct {
 	Address              string
 	EtcdUrls             []string
@@ -27,6 +25,7 @@
 	InnkeeperPollTimeout time.Duration
 	RoutesFilePath       string
 	CustomFilters        []skipper.FilterSpec
+    IgnoreTrailingSlash bool
 }
 
 func makeDataClient(o Options) (skipper.DataClient, error) {
@@ -41,29 +40,13 @@
 }
 
 // Run skipper.
+//
+// If a routesFilePath is given, that file will be used _instead_ of etcd.
 func Run(o Options) error {
 	// create data client
 	dataClient, err := makeDataClient(o)
 	if err != nil {
 		return err
-=======
-// If a routesFilePath is given, that file will be used INSTEAD of etcd
-func Run(address string, etcdUrls []string, storageRoot string, insecure bool, routesFilePath string,
-	ignoreTrailingSlash bool, customFilters ...skipper.FilterSpec) error {
-
-	var dataClient skipper.DataClient
-	var err error
-	if len(routesFilePath) > 0 {
-		dataClient, err = settings.MakeFileDataClient(routesFilePath)
-		if err != nil {
-			return err
-		}
-	} else {
-		dataClient, err = etcd.Make(etcdUrls, storageRoot)
-		if err != nil {
-			return err
-		}
->>>>>>> 4b7a1a8b
 	}
 
 	// create a filter registry with the available filter specs registered,
@@ -75,13 +58,8 @@
 	// create a settings source
 	// create the proxy instance
 	dispatcher := dispatch.Make()
-<<<<<<< HEAD
-	settingsSource := settings.MakeSource(dataClient, registry, dispatcher)
+	settingsSource := settings.MakeSource(dataClient, registry, dispatcher, o.IgnoreTrailingSlash)
 	proxy := proxy.Make(settingsSource, o.Insecure)
-=======
-	settingsSource := settings.MakeSource(dataClient, registry, dispatcher, ignoreTrailingSlash)
-	proxy := proxy.Make(settingsSource, insecure)
->>>>>>> 4b7a1a8b
 
 	// subscribe to new settings
 	settingsChan := make(chan skipper.Settings)
