--- conflicted
+++ resolved
@@ -1,11 +1,7 @@
 package settings
 
 import (
-<<<<<<< HEAD
-	"github.com/mailgun/route"
-=======
 	"github.com/zalando/skipper/requestmatch"
->>>>>>> 4b7a1a8b
 	"github.com/zalando/skipper/skipper"
 	"log"
 )
@@ -23,12 +19,8 @@
 	ignoreTrailingSlash bool) skipper.SettingsSource {
 
 	// create initial empty settings:
-<<<<<<< HEAD
-	sd.Push() <- &settings{route.New()}
-=======
 	rm, _ := requestmatch.Make(nil, false)
 	sd.Push() <- &settings{rm}
->>>>>>> 4b7a1a8b
 
 	s := &source{sd}
 	go func() {
